--- conflicted
+++ resolved
@@ -707,11 +707,7 @@
             self._display_pii_scan_results(tool_result)
         elif tool_name == "run-sql":
             self._display_sql_results_formatted(tool_result)
-<<<<<<< HEAD
         elif tool_name == "status":
-=======
-        elif tool_name in ["status", "get_status"]:
->>>>>>> 29a3e635
             self._display_status(tool_result)
         else:
             # For unknown tools, display a generic panel with the data
